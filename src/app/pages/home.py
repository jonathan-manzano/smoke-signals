import dash
from dash import html
import dash_bootstrap_components as dbc

dash.register_page(__name__, path="/", name="Home")

layout = dbc.Container(
    [
<<<<<<< HEAD
        html.P(
            html.B(
                "Welcome to Smoke Signals. In this project, we aim to predict PM2.5 levels in California using time series forecasting techniques. "
                "Our goal is to explore the ways in how our climate and wildfire events affect each other."
            )
        ),
        html.H2("What is Particulate Matter 2.5?"),
        html.P(
            html.B(
                "Particulate Matter 2.5 (PM2.5) refers to fine inhalable particles with diameters that are generally 2.5 micrometers and smaller. "
                "These particles are small enough to penetrate deep into the lungs and even enter the bloodstream, posing significant health risks. "
                "After wildfires, PM2.5 levels can spike due to the release of smoke and other pollutants into the air. "
            )
        ),
        html.Div(
            html.Img(
                src="https://pub.mdpi-res.com/nanomaterials/nanomaterials-12-02656/article_deploy/html/images/nanomaterials-12-02656-g002.png?1659510056",  # Replace with the actual image URL
                alt="Particulate Matter 2.5 Illustration",
                style={"width": "40%", "margin": "20px auto", "display": "block"},
            )
        ),
        html.Iframe(
            srcDoc=open("location_map.html", "r").read(),  # Load the saved map HTML
            width="60%",
            height="500px",
        ),
    ]
=======
        html.H1("Welcome to Smoke Signals", className="text-center my-4"),
        html.P(
            "This project explores PM2.5 data to understand the impact of wildfires on air quality and develop a time series forecasting model.",
            className="lead text-center",
        ),
        html.Hr(),

        # Section: What is PM2.5 and its health effects wrapped in a card
        dbc.Card(
            dbc.CardBody(
                dbc.Row(
                    [
                        # Left Column: Description
                        dbc.Col(
                            [
                                html.H2("What is Particulate Matter 2.5?"),
                                html.P(
                                    "Particulate Matter 2.5 (PM2.5) refers to fine inhalable particles with diameters that are generally 2.5 micrometers and smaller. "
                                    "These particles are small enough to penetrate deep into the lungs and even enter the bloodstream."
                                ),
                                html.H3("Health Effects"),
                                html.P(
                                    "Exposure to PM2.5 can cause serious health problems, including respiratory and cardiovascular issues. "
                                    "It is particularly harmful to sensitive groups such as children, the elderly, and individuals with pre-existing health conditions."
                                ),
                            ],
                            width=6,
                        ),
                        # Right Column: Image
                        dbc.Col(
                            html.Img(
                                src="https://via.placeholder.com/400x300",  # Placeholder image
                                alt="Health effects of PM2.5",
                                className="img-fluid",
                            ),
                            width=6,
                        ),
                    ],
                    className="mt-4",
                )
            ),
            className="mb-4 shadow-sm",
        ),

        html.Hr(),

        # Section: Navigation Cards
        dbc.Row(
            [
                dbc.Col(
                    dbc.Card(
                        [
                            dbc.CardBody(
                                [
                                    html.H4("Explore Analytics", className="card-title"),
                                    html.P(
                                        "Dive into the data to uncover trends and insights about PM2.5 levels during wildfire seasons.",
                                        className="card-text",
                                    ),
                                    dbc.Button("Go to Analytics", href="/analytics", color="primary"),
                                ]
                            )
                        ],
                        className="mb-4",
                    ),
                    width=6,
                ),
                dbc.Col(
                    dbc.Card(
                        [
                            dbc.CardBody(
                                [
                                    html.H4("View Proposal", className="card-title"),
                                    html.P(
                                        "Learn about the project's objectives, methods, and expected outcomes.",
                                        className="card-text",
                                    ),
                                    dbc.Button("View Proposal", href="/proposal", color="success"),
                                ]
                            )
                        ],
                        className="mb-4",
                    ),
                    width=6,
                ),
            ],
            className="mt-4",
        ),
    ],
    className="p-4",
>>>>>>> 205431a1
)<|MERGE_RESOLUTION|>--- conflicted
+++ resolved
@@ -6,35 +6,6 @@
 
 layout = dbc.Container(
     [
-<<<<<<< HEAD
-        html.P(
-            html.B(
-                "Welcome to Smoke Signals. In this project, we aim to predict PM2.5 levels in California using time series forecasting techniques. "
-                "Our goal is to explore the ways in how our climate and wildfire events affect each other."
-            )
-        ),
-        html.H2("What is Particulate Matter 2.5?"),
-        html.P(
-            html.B(
-                "Particulate Matter 2.5 (PM2.5) refers to fine inhalable particles with diameters that are generally 2.5 micrometers and smaller. "
-                "These particles are small enough to penetrate deep into the lungs and even enter the bloodstream, posing significant health risks. "
-                "After wildfires, PM2.5 levels can spike due to the release of smoke and other pollutants into the air. "
-            )
-        ),
-        html.Div(
-            html.Img(
-                src="https://pub.mdpi-res.com/nanomaterials/nanomaterials-12-02656/article_deploy/html/images/nanomaterials-12-02656-g002.png?1659510056",  # Replace with the actual image URL
-                alt="Particulate Matter 2.5 Illustration",
-                style={"width": "40%", "margin": "20px auto", "display": "block"},
-            )
-        ),
-        html.Iframe(
-            srcDoc=open("location_map.html", "r").read(),  # Load the saved map HTML
-            width="60%",
-            height="500px",
-        ),
-    ]
-=======
         html.H1("Welcome to Smoke Signals", className="text-center my-4"),
         html.P(
             "This project explores PM2.5 data to understand the impact of wildfires on air quality and develop a time series forecasting model.",
@@ -125,5 +96,4 @@
         ),
     ],
     className="p-4",
->>>>>>> 205431a1
 )